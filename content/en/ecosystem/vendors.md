---
title: Vendors
description: Vendors who natively support OpenTelemetry
aliases: [/vendors]
# Note: the keywords after 'cSpell:ignore' must be on the same line, no wrapping, hence the Prettier ignore directive
# prettier-ignore
spelling: cSpell:ignore appdynamics aria aspecto bution coralogix daocloud datadoghq distri dynatrace gethelios grafana humio Instana kloudfuse lightstep logz logicmonitor lumigo observiq promscale sentrysoftware signoz solarwinds splunk sumologic uptrace vmware wavefront
---

[Distributions](/docs/concepts/distributions/) and vendors who natively support
OpenTelemetry in their commercial products.

<<<<<<< HEAD
| Company\*                  | Distri&shy;bution | Native OTLP | Learn more                                                                                                                                            |
| -------------------------- | ----------------- | ----------- | ----------------------------------------------------------------------------------------------------------------------------------------------------- |
| AppDynamics (Cisco)        | Yes               | Yes         | [docs.appdynamics.com/...](https://docs.appdynamics.com/latest/en/application-monitoring/appdynamics-for-opentelemetry)                               |
| Aria by VMware (Wavefront) | No                | Yes         | [docs.wavefront.com/...](https://docs.wavefront.com/opentelemetry_tracing.html)                                                                       |
| Aspecto                    | Yes               | Yes         | [aspecto.io](https://www.aspecto.io)                                                                                                                  |
| AWS                        | Yes               | No          | [aws-otel.github.io](https://aws-otel.github.io)                                                                                                      |
| Azure                      | Yes               | No          | [docs.microsoft.com/...](https://docs.microsoft.com/azure/azure-monitor/app/opentelemetry-overview)                                                   |
| Coralogix                  | Yes               | Yes         | [coralogix.com/...](https://coralogix.com/docs/opentelemetry/)                                                                                        |
| DaoCloud                   | Yes               | Yes         | [docs.daocloud.io/...](https://docs.daocloud.io/en/insight/06UserGuide/01quickstart/otel/otel/)                                                       |
| Datadog                    | Yes               | Yes         | [docs.datadoghq.com/...](https://docs.datadoghq.com/tracing/setup_overview/open_standards)                                                            |
| Dynatrace                  | Yes               | Yes         | [dynatrace.com/...](https://www.dynatrace.com/support/help/how-to-use-dynatrace/transactions-and-services/service-monitoring-settings/opentelemetry/) |
| Elastic                    | Yes               | Yes         | [elastic.co/...](https://www.elastic.co/guide/en/apm/get-started/current/open-telemetry-elastic.html)                                                 |
| F5                         | No                | Yes         | [opentelemetry-collector-contrib/...](https://github.com/open-telemetry/opentelemetry-collector-contrib/tree/main/exporter/f5cloudexporter)           |
| ITRS                       | Yes               | Yes         | [https://docs.itrsgroup.com/docs/geneos/...](https://docs.itrsgroup.com/docs/geneos/data-collection/opentelemetry/current/opentelemetry.html)         |
| Google Cloud Platform      | No                | Yes         | [opentelemetry-collector-contrib/...](https://github.com/open-telemetry/opentelemetry-collector-contrib/tree/main/exporter/googlecloudexporter)       |
| Grafana Labs               | No                | Yes         | [grafana.com/...](https://grafana.com/oss/opentelemetry/)                                                                                             |
| Helios                     | Yes               | Yes         | [gethelios.dev](https://gethelios.dev/)                                                                                                               |
| Honeycomb                  | Yes               | Yes         | [docs.honeycomb.io/...](https://docs.honeycomb.io/getting-data-in/)                                                                                   |
| Instana                    | No                | Yes         | [ibm.com/docs/...](https://www.ibm.com/docs/en/obi/current?topic=apis-opentelemetry)                                                                  |
| KloudFuse                  | No                | Yes         | [kloudfuse.com](https://kloudfuse.atlassian.net/wiki/spaces/EX/pages/753860609/APM#Sending-traces-to-Kloudfuse-data-plane%3A)                         |
| Lightstep                  | Yes               | Yes         | [github.com/lightstep](https://github.com/lightstep?q=launcher)                                                                                       |
| LogicMonitor               | Yes               | Yes         | [logicmonitor.com/...](https://www.logicmonitor.com/support/tracing/getting-started-with-tracing)                                                     |
| Logz.io                    | Yes               | No          | [docs.logz.io/...](https://docs.logz.io/shipping/tracing-sources/opentelemetry.html#overview)                                                         |
| LogScale                   | No                | Yes         | [library.humio.com/...](https://library.humio.com/falcon-logscale/log-shippers-opentelemetry.html)                                                    |
| Lumigo                     | Yes               | Yes         | [lumigo.io](https://docs.lumigo.io/docs/opentelemetry)                                                                                                |
| New Relic                  | No                | Yes         | [newrelic.com/...](https://newrelic.com/solutions/opentelemetry)                                                                                      |
| observIQ                   | Yes               | Yes         | [observiq.com/...](https://docs.bindplane.observiq.com)                                                                                               |
| Promscale                  | No                | Yes         | [timescale.com/promscale](https://www.timescale.com/promscale)                                                                                        |
| Sentry Software            | Yes               | Yes         | [sentrysoftware.com/...](https://www.sentrysoftware.com/products/hardware-sentry-opentelemetry-collector.html)                                        |
| ServicePilot               | No                | Yes         | [servicepilot.com/...](https://www.servicepilot.com/en/doc/apm#opentelemetry)                                                                         |
| SigNoz                     | Yes               | Yes         | [signoz.io](https://signoz.io)                                                                                                                        |
| SolarWinds                 | Yes               | Yes         | [documentation.solarwinds.com/...](https://documentation.solarwinds.com/en/success_center/observability/default.htm#cshid=third-otel-integration)     |
| Splunk                     | Yes               | Yes         | [splunk.com/blog/...](https://www.splunk.com/en_us/blog/conf-splunklive/announcing-native-opentelemetry-support-in-splunk-apm.html)                   |
| Sumo Logic                 | Yes               | Yes         | [help.sumologic.com/](https://help.sumologic.com/docs/apm/traces/quickstart/)                                                                         |
| TelemetryHub               | No                | Yes         | [telemetryhub.com](https://app.telemetryhub.com/docs)                                                                                                 |
| Traceloop                  | No                | Yes         | [traceloop.dev](https://docs.traceloop.dev)                                                                                                           |
| Uptrace                    | Yes               | Yes         | [uptrace.dev](https://uptrace.dev)                                                                                                                    |
=======
| Company\*                  | Distri&shy;bution | Native OTLP | Learn more                                                                                                                                                                            |
| -------------------------- | ----------------- | ----------- | ------------------------------------------------------------------------------------------------------------------------------------------------------------------------------------- |
| AppDynamics (Cisco)        | Yes               | Yes         | [docs.appdynamics.com/...](https://docs.appdynamics.com/latest/en/application-monitoring/appdynamics-for-opentelemetry)                                                               |
| Aria by VMware (Wavefront) | No                | Yes         | [docs.wavefront.com/...](https://docs.wavefront.com/opentelemetry_tracing.html)                                                                                                       |
| Aspecto                    | Yes               | Yes         | [aspecto.io](https://www.aspecto.io)                                                                                                                                                  |
| AWS                        | Yes               | No          | [aws-otel.github.io](https://aws-otel.github.io)                                                                                                                                      |
| Azure                      | Yes               | No          | [docs.microsoft.com/...](https://docs.microsoft.com/azure/azure-monitor/app/opentelemetry-overview)                                                                                   |
| Coralogix                  | Yes               | Yes         | [coralogix.com/...](https://coralogix.com/docs/opentelemetry/)                                                                                                                        |
| DaoCloud                   | Yes               | Yes         | [docs.daocloud.io/...](https://docs.daocloud.io/en/insight/06UserGuide/01quickstart/otel/otel/)                                                                                       |
| Datadog                    | Yes               | Yes         | [docs.datadoghq.com/...](https://docs.datadoghq.com/tracing/setup_overview/open_standards)                                                                                            |
| Dynatrace                  | Yes               | Yes         | [dynatrace.com/...](https://www.dynatrace.com/support/help/how-to-use-dynatrace/transactions-and-services/service-monitoring-settings/opentelemetry/)                                 |
| Elastic                    | Yes               | Yes         | [elastic.co/...](https://www.elastic.co/guide/en/apm/get-started/current/open-telemetry-elastic.html)                                                                                 |
| F5                         | No                | Yes         | [opentelemetry-collector-contrib/...](https://github.com/open-telemetry/opentelemetry-collector-contrib/tree/main/exporter/f5cloudexporter)                                           |
| Google Cloud Platform      | No                | Yes         | [opentelemetry-collector-contrib/...](https://github.com/open-telemetry/opentelemetry-collector-contrib/tree/main/exporter/googlecloudexporter)                                       |
| Grafana Labs               | No                | Yes         | [grafana.com/...](https://grafana.com/oss/opentelemetry/)                                                                                                                             |
| Helios                     | Yes               | Yes         | [gethelios.dev](https://gethelios.dev/)                                                                                                                                               |
| Honeycomb                  | Yes               | Yes         | [docs.honeycomb.io/...](https://docs.honeycomb.io/getting-data-in/)                                                                                                                   |
| Instana                    | No                | Yes         | [ibm.com/docs/...](https://www.ibm.com/docs/en/obi/current?topic=apis-opentelemetry)                                                                                                  |
| KloudFuse                  | No                | Yes         | [kloudfuse.com](https://kloudfuse.atlassian.net/wiki/spaces/EX/pages/753860609/APM#Sending-traces-to-Kloudfuse-data-plane%3A)                                                         |
| Lightstep                  | Yes               | Yes         | [github.com/lightstep](https://github.com/lightstep?q=launcher)                                                                                                                       |
| LogicMonitor               | Yes               | Yes         | [logicmonitor.com/...](https://www.logicmonitor.com/support/tracing/getting-started-with-tracing)                                                                                     |
| Logz.io                    | Yes               | No          | [docs.logz.io/...](https://docs.logz.io/shipping/tracing-sources/opentelemetry.html#overview)                                                                                         |
| LogScale                   | No                | Yes         | [library.humio.com/...](https://library.humio.com/falcon-logscale/log-shippers-opentelemetry.html)                                                                                    |
| Lumigo                     | Yes               | Yes         | [lumigo.io](https://docs.lumigo.io/docs/opentelemetry)                                                                                                                                |
| New Relic                  | No                | Yes         | [newrelic.com/...](https://newrelic.com/solutions/opentelemetry)                                                                                                                      |
| observIQ                   | Yes               | Yes         | [observiq.com/...](https://docs.bindplane.observiq.com)                                                                                                                               |
| Oracle                     | No                | Yes         | [docs.oracle.com/...](https://docs.oracle.com/en-us/iaas/application-performance-monitoring/doc/configure-open-source-tracing-systems.html#GUID-4D941163-F357-4839-8B06-688876D4C61F) |
| Promscale                  | No                | Yes         | [timescale.com/promscale](https://www.timescale.com/promscale)                                                                                                                        |
| Sentry Software            | Yes               | Yes         | [sentrysoftware.com/...](https://www.sentrysoftware.com/products/hardware-sentry-opentelemetry-collector.html)                                                                        |
| ServicePilot               | No                | Yes         | [servicepilot.com/...](https://www.servicepilot.com/en/doc/apm#opentelemetry)                                                                                                         |
| SigNoz                     | Yes               | Yes         | [signoz.io](https://signoz.io)                                                                                                                                                        |
| SolarWinds                 | Yes               | Yes         | [documentation.solarwinds.com/...](https://documentation.solarwinds.com/en/success_center/observability/default.htm#cshid=third-otel-integration)                                     |
| Splunk                     | Yes               | Yes         | [splunk.com/blog/...](https://www.splunk.com/en_us/blog/conf-splunklive/announcing-native-opentelemetry-support-in-splunk-apm.html)                                                   |
| Sumo Logic                 | Yes               | Yes         | [help.sumologic.com/](https://help.sumologic.com/docs/apm/traces/quickstart/)                                                                                                         |
| TelemetryHub               | No                | Yes         | [telemetryhub.com](https://app.telemetryhub.com/docs)                                                                                                                                 |
| Traceloop                  | No                | Yes         | [traceloop.dev](https://docs.traceloop.dev)                                                                                                                                           |
| Uptrace                    | Yes               | Yes         | [uptrace.dev](https://uptrace.dev)                                                                                                                                                    |
>>>>>>> cef971bb

\* _Vendors are listed alphabetically_.<|MERGE_RESOLUTION|>--- conflicted
+++ resolved
@@ -10,45 +10,6 @@
 [Distributions](/docs/concepts/distributions/) and vendors who natively support
 OpenTelemetry in their commercial products.
 
-<<<<<<< HEAD
-| Company\*                  | Distri&shy;bution | Native OTLP | Learn more                                                                                                                                            |
-| -------------------------- | ----------------- | ----------- | ----------------------------------------------------------------------------------------------------------------------------------------------------- |
-| AppDynamics (Cisco)        | Yes               | Yes         | [docs.appdynamics.com/...](https://docs.appdynamics.com/latest/en/application-monitoring/appdynamics-for-opentelemetry)                               |
-| Aria by VMware (Wavefront) | No                | Yes         | [docs.wavefront.com/...](https://docs.wavefront.com/opentelemetry_tracing.html)                                                                       |
-| Aspecto                    | Yes               | Yes         | [aspecto.io](https://www.aspecto.io)                                                                                                                  |
-| AWS                        | Yes               | No          | [aws-otel.github.io](https://aws-otel.github.io)                                                                                                      |
-| Azure                      | Yes               | No          | [docs.microsoft.com/...](https://docs.microsoft.com/azure/azure-monitor/app/opentelemetry-overview)                                                   |
-| Coralogix                  | Yes               | Yes         | [coralogix.com/...](https://coralogix.com/docs/opentelemetry/)                                                                                        |
-| DaoCloud                   | Yes               | Yes         | [docs.daocloud.io/...](https://docs.daocloud.io/en/insight/06UserGuide/01quickstart/otel/otel/)                                                       |
-| Datadog                    | Yes               | Yes         | [docs.datadoghq.com/...](https://docs.datadoghq.com/tracing/setup_overview/open_standards)                                                            |
-| Dynatrace                  | Yes               | Yes         | [dynatrace.com/...](https://www.dynatrace.com/support/help/how-to-use-dynatrace/transactions-and-services/service-monitoring-settings/opentelemetry/) |
-| Elastic                    | Yes               | Yes         | [elastic.co/...](https://www.elastic.co/guide/en/apm/get-started/current/open-telemetry-elastic.html)                                                 |
-| F5                         | No                | Yes         | [opentelemetry-collector-contrib/...](https://github.com/open-telemetry/opentelemetry-collector-contrib/tree/main/exporter/f5cloudexporter)           |
-| ITRS                       | Yes               | Yes         | [https://docs.itrsgroup.com/docs/geneos/...](https://docs.itrsgroup.com/docs/geneos/data-collection/opentelemetry/current/opentelemetry.html)         |
-| Google Cloud Platform      | No                | Yes         | [opentelemetry-collector-contrib/...](https://github.com/open-telemetry/opentelemetry-collector-contrib/tree/main/exporter/googlecloudexporter)       |
-| Grafana Labs               | No                | Yes         | [grafana.com/...](https://grafana.com/oss/opentelemetry/)                                                                                             |
-| Helios                     | Yes               | Yes         | [gethelios.dev](https://gethelios.dev/)                                                                                                               |
-| Honeycomb                  | Yes               | Yes         | [docs.honeycomb.io/...](https://docs.honeycomb.io/getting-data-in/)                                                                                   |
-| Instana                    | No                | Yes         | [ibm.com/docs/...](https://www.ibm.com/docs/en/obi/current?topic=apis-opentelemetry)                                                                  |
-| KloudFuse                  | No                | Yes         | [kloudfuse.com](https://kloudfuse.atlassian.net/wiki/spaces/EX/pages/753860609/APM#Sending-traces-to-Kloudfuse-data-plane%3A)                         |
-| Lightstep                  | Yes               | Yes         | [github.com/lightstep](https://github.com/lightstep?q=launcher)                                                                                       |
-| LogicMonitor               | Yes               | Yes         | [logicmonitor.com/...](https://www.logicmonitor.com/support/tracing/getting-started-with-tracing)                                                     |
-| Logz.io                    | Yes               | No          | [docs.logz.io/...](https://docs.logz.io/shipping/tracing-sources/opentelemetry.html#overview)                                                         |
-| LogScale                   | No                | Yes         | [library.humio.com/...](https://library.humio.com/falcon-logscale/log-shippers-opentelemetry.html)                                                    |
-| Lumigo                     | Yes               | Yes         | [lumigo.io](https://docs.lumigo.io/docs/opentelemetry)                                                                                                |
-| New Relic                  | No                | Yes         | [newrelic.com/...](https://newrelic.com/solutions/opentelemetry)                                                                                      |
-| observIQ                   | Yes               | Yes         | [observiq.com/...](https://docs.bindplane.observiq.com)                                                                                               |
-| Promscale                  | No                | Yes         | [timescale.com/promscale](https://www.timescale.com/promscale)                                                                                        |
-| Sentry Software            | Yes               | Yes         | [sentrysoftware.com/...](https://www.sentrysoftware.com/products/hardware-sentry-opentelemetry-collector.html)                                        |
-| ServicePilot               | No                | Yes         | [servicepilot.com/...](https://www.servicepilot.com/en/doc/apm#opentelemetry)                                                                         |
-| SigNoz                     | Yes               | Yes         | [signoz.io](https://signoz.io)                                                                                                                        |
-| SolarWinds                 | Yes               | Yes         | [documentation.solarwinds.com/...](https://documentation.solarwinds.com/en/success_center/observability/default.htm#cshid=third-otel-integration)     |
-| Splunk                     | Yes               | Yes         | [splunk.com/blog/...](https://www.splunk.com/en_us/blog/conf-splunklive/announcing-native-opentelemetry-support-in-splunk-apm.html)                   |
-| Sumo Logic                 | Yes               | Yes         | [help.sumologic.com/](https://help.sumologic.com/docs/apm/traces/quickstart/)                                                                         |
-| TelemetryHub               | No                | Yes         | [telemetryhub.com](https://app.telemetryhub.com/docs)                                                                                                 |
-| Traceloop                  | No                | Yes         | [traceloop.dev](https://docs.traceloop.dev)                                                                                                           |
-| Uptrace                    | Yes               | Yes         | [uptrace.dev](https://uptrace.dev)                                                                                                                    |
-=======
 | Company\*                  | Distri&shy;bution | Native OTLP | Learn more                                                                                                                                                                            |
 | -------------------------- | ----------------- | ----------- | ------------------------------------------------------------------------------------------------------------------------------------------------------------------------------------- |
 | AppDynamics (Cisco)        | Yes               | Yes         | [docs.appdynamics.com/...](https://docs.appdynamics.com/latest/en/application-monitoring/appdynamics-for-opentelemetry)                                                               |
@@ -67,6 +28,7 @@
 | Helios                     | Yes               | Yes         | [gethelios.dev](https://gethelios.dev/)                                                                                                                                               |
 | Honeycomb                  | Yes               | Yes         | [docs.honeycomb.io/...](https://docs.honeycomb.io/getting-data-in/)                                                                                                                   |
 | Instana                    | No                | Yes         | [ibm.com/docs/...](https://www.ibm.com/docs/en/obi/current?topic=apis-opentelemetry)                                                                                                  |
+| ITRS                       | Yes               | Yes         | [https://docs.itrsgroup.com/docs/geneos/...](https://docs.itrsgroup.com/docs/geneos/data-collection/opentelemetry/current/opentelemetry.html)         |
 | KloudFuse                  | No                | Yes         | [kloudfuse.com](https://kloudfuse.atlassian.net/wiki/spaces/EX/pages/753860609/APM#Sending-traces-to-Kloudfuse-data-plane%3A)                                                         |
 | Lightstep                  | Yes               | Yes         | [github.com/lightstep](https://github.com/lightstep?q=launcher)                                                                                                                       |
 | LogicMonitor               | Yes               | Yes         | [logicmonitor.com/...](https://www.logicmonitor.com/support/tracing/getting-started-with-tracing)                                                                                     |
@@ -86,6 +48,5 @@
 | TelemetryHub               | No                | Yes         | [telemetryhub.com](https://app.telemetryhub.com/docs)                                                                                                                                 |
 | Traceloop                  | No                | Yes         | [traceloop.dev](https://docs.traceloop.dev)                                                                                                                                           |
 | Uptrace                    | Yes               | Yes         | [uptrace.dev](https://uptrace.dev)                                                                                                                                                    |
->>>>>>> cef971bb
 
 \* _Vendors are listed alphabetically_.